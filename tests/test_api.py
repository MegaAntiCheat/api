--- conflicted
+++ resolved
@@ -130,15 +130,11 @@
 
 def test_db_exports(test_client: TestClient[Litestar], api_key: str) -> None:
     """Test on-demand exports from the database."""
-<<<<<<< HEAD
-    session_id = _open_mock_session(test_client, api_key).json()["session_id"]
-=======
     session_id_response = test_client.get(
         "/session_id",
         params={"api_key": api_key, "fake_ip": "169.254.215.11%3A58480", "map": "some_map", "demo_name": "demo.dem"},
     )
     session_id = session_id_response.json()["session_id"]
->>>>>>> c0fdc451
     # Insert mock reports
     expected = []
     for i in range(10):
@@ -156,7 +152,33 @@
     )
     returned = sorted(
         (
-<<<<<<< HEAD
+            (int(record["session_id"]), record["target_steam_id"], record["reason"])
+            for record in sorted(response_records, key=lambda record: record["created_at"])
+        )
+    )
+    assert tuple(expected) == tuple(returned)
+
+
+def test_db_exports(test_client: TestClient[Litestar], api_key: str) -> None:
+    """Test on-demand exports from the database."""
+    session_id = _open_mock_session(test_client, api_key).json()["session_id"]
+    # Insert mock reports
+    expected = []
+    for i in range(10):
+        reason = "cheater" if i % 2 == 0 else "bot"
+        target_steam_id = f"{i:020d}"
+        record = {"session_id": session_id, "target_steam_id": target_steam_id, "reason": reason}
+        add_report(test_client.app.state.engine, **record)
+        expected.append((session_id, target_steam_id, reason))
+
+    test_client.get("/close_session", params={"api_key": api_key})
+    response = test_client.get("/db_export", params={"api_key": api_key, "table": "reports"})
+    response_records = csv.DictReader(io.TextIOWrapper(io.BytesIO(response.content)))
+    assert response_records.fieldnames is not None and set(response_records.fieldnames).issuperset(
+        {"session_id", "target_steam_id", "reason"}
+    )
+    returned = sorted(
+        (
             (record["session_id"], record["target_steam_id"], record["reason"])
             for record in sorted(response_records, key=lambda record: record["created_at"])
         )
@@ -178,11 +200,4 @@
                     AND target_steam_id = :target_sid"""),
             {"session_id": session_id, "target_sid": target_sid},
         )
-        assert results.scalar_one() == "cheater"
-=======
-            (int(record["session_id"]), record["target_steam_id"], record["reason"])
-            for record in sorted(response_records, key=lambda record: record["created_at"])
-        )
-    )
-    assert tuple(expected) == tuple(returned)
->>>>>>> c0fdc451
+        assert results.scalar_one() == "cheater"