--- conflicted
+++ resolved
@@ -16,13 +16,10 @@
     "greenlet>=3.0.3",
     "uvicorn>=0.27.1",
     "numpy>=1.26.4",
-<<<<<<< HEAD
     "yara-x>=0.3.0",
     "pathlib>=1.0.1",
-=======
     "sourceserver>=0.10.0",
     "uvloop>=0.19.0",
->>>>>>> 8c47bd0c
 ]
 requires-python = ">=3.10,<3.13"
 readme = "README.md"
