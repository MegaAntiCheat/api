import base64
import os
from typing import BinaryIO
from uuid import uuid4

from litestar import Litestar, get, websocket, websocket_listener
from litestar.di import Provide


class DemoSessionManager:
    """Helper class to manage incoming data streams."""

    DEMOS_PATH = os.path.expanduser(os.path.join("~/media", "demos"))
    SENTINEL = -1

    def __init__(self) -> None:
        self.file_handles: dict[str, BinaryIO] = {}
        os.makedirs(self.DEMOS_PATH, exist_ok=True)

    def make_or_get_file_handle(self, session_id: str) -> BinaryIO:
        """Take in a session ID and create or return a file handle.

        Args:
            session_id: Session ID.

        Returns:
            File handle for the session_id
        """
        if session_id not in self.file_handles:
            write_path = os.path.join(self.DEMOS_PATH, f"{session_id}.dem")
            self.file_handles[session_id] = open(write_path, "wb")

        return self.file_handles[session_id]

    def handle_demo_data(self, data: dict[str, str | bytes | int]) -> None:
        """Handle incoming data from a client upload.

        Args:
            data: dict of {session_id: ..., data: bytes or self.SENTINEL}
        """
        session_id = str(data["session_id"])

        file_handle = self.make_or_get_file_handle(session_id)

        _data = base64.b64decode(data["data"])

        if _data == self.SENTINEL:
            file_handle.close()
        else:
            file_handle.write(_data)
            file_handle.flush()


demo_manager = DemoSessionManager()


def generate_uuid4_int() -> int:
    """Seems useless, but makes testing easier."""
    return uuid4().int


@get("/session_id", sync_to_thread=False)
def session_id() -> dict[str, int]:
    """Return a session ID, as well as persist to database.

    This is to help us know what is happening downstream:
        - How many active upload sessions
        - If the upload request contains a valid session ID
        - Currently valid upload session ID's so client could reconnect

    Returns:
        {"session_id": some integer}
    """
    session_id = generate_uuid4_int()
    return {"session_id": session_id}


@get("/session_id_active", sync_to_thread=False)
def session_id_active(session_id: int) -> dict[str, bool]:
    """Tell if a session ID is active by querying the database.

    Returns:
        {"is_active": True or False}
    """
    is_active = ...

    return {"is_active": is_active}

<<<<<<< HEAD

=======
>>>>>>> 642b3d7f
@get("/close_session", sync_to_thread=False)
def close_session(session_id: int) -> dict[str, bool]:
    """Close a session out.

    Returns:
        {"closed_successfully": True or False}
    """
    try:
        ...
    except Exception:
        ...

    return {"closed_successfully": ...}


@websocket_listener("/demos")
async def demo_session(data: dict[str, str | bytes | int]) -> dict[str, str]:
    """Handle incoming data from a client upload.

    Smart enough to know where to write data to based on the session ID
    as to handle reconnecting/duplicates.
    """
    demo_manager.handle_demo_data(data)


app = Litestar(route_handlers=[session_id, session_id_active, close_session, demo_session])<|MERGE_RESOLUTION|>--- conflicted
+++ resolved
@@ -17,7 +17,7 @@
         self.file_handles: dict[str, BinaryIO] = {}
         os.makedirs(self.DEMOS_PATH, exist_ok=True)
 
-    def make_or_get_file_handle(self, session_id: str) -> BinaryIO:
+    def make_or_get_file_handle(self, session_id: int) -> BinaryIO:
         """Take in a session ID and create or return a file handle.
 
         Args:
@@ -38,7 +38,7 @@
         Args:
             data: dict of {session_id: ..., data: bytes or self.SENTINEL}
         """
-        session_id = str(data["session_id"])
+        session_id = data["session_id"]
 
         file_handle = self.make_or_get_file_handle(session_id)
 
@@ -49,6 +49,9 @@
         else:
             file_handle.write(_data)
             file_handle.flush()
+
+        def close(self, session_id: int) -> None:
+            self.file_handles[session_id].close()
 
 
 demo_manager = DemoSessionManager()
@@ -86,10 +89,7 @@
 
     return {"is_active": is_active}
 
-<<<<<<< HEAD
 
-=======
->>>>>>> 642b3d7f
 @get("/close_session", sync_to_thread=False)
 def close_session(session_id: int) -> dict[str, bool]:
     """Close a session out.
@@ -98,7 +98,7 @@
         {"closed_successfully": True or False}
     """
     try:
-        ...
+        demo_manager.close(session_id)
     except Exception:
         ...
 
